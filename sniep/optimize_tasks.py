import numpy as np
from scipy.optimize import (
    LinearConstraint,
    NonlinearConstraint,
    minimize,
    Bounds,
)
from math import comb
import importlib
import logging
import time
from pathos.pools import ProcessPool as Pool

import file_utils

def load_optimization_functions(config):
    """Dynamically loads minors, jacobians, and hessians based on config['n']."""
    try:
        n = config['global_data']['n']
        module_name = f"symbolic_minors_n{n}"
        logging.info(f"Attempting to load functions from module: {module_name}")
        symbolic_module = importlib.import_module(module_name)

        funcs = {'minors': [], 'jacobians': [], 'hessians': []}
        func_types = {
            'minors': (f"calculate_S{{k}}_n{n}", lambda f: (lambda x, pf=f: -pf(x))),
            'jacobians': (f"calculate_S{{k}}_n{n}_jacobian", lambda f: (lambda x, pf=f: -np.array(pf(x)))),
            'hessians': (f"calculate_S{{k}}_n{n}_hessian", lambda f: (lambda x, pf=f: -np.array(pf(x))))
        }

        for type_key, (name_pattern, neg_wrapper) in func_types.items():
            positive_funcs = []
            for k in range(1, n + 1):
                func_name = name_pattern.format(k=k)
                if hasattr(symbolic_module, func_name):
                    positive_funcs.append(getattr(symbolic_module, func_name))
                else:
                    if type_key == 'hessians':
                         logging.warning(f"Optional Hessian function {func_name} not found in {module_name}.py")
                    else:
                         logging.error(f"Required function {func_name} not found in {module_name}.py")
                         raise ImportError(f"Function {func_name} not found.")

            # Apply negation wrapper only if positive functions were found
            negative_funcs = [neg_wrapper(pf) for pf in positive_funcs if pf is not None] if positive_funcs else []

            # Store positive funcs first, then negatives
            # Handle case where hessians might be missing
            if type_key == 'hessians' and not any(positive_funcs):
                 # Fill hessians list with None placeholders if none were found
                 num_expected = 2 * n
                 funcs[type_key] = [None] * num_expected
                 logging.warning(f"No Hessian functions loaded for n={n}. 'trust-constr' might fall back or fail if Hessian is required.")
            else:
                 funcs[type_key] = positive_funcs + negative_funcs

            logging.info(f"Successfully loaded {len(positive_funcs)} positive and {len(negative_funcs)} negative {type_key} functions.")


        # Final check: Ensure all lists have the expected length (2n) even if functions are None
        num_expected = 2 * n
        for type_key in funcs:
            if len(funcs[type_key]) != num_expected:
                logging.warning(f"Loaded {len(funcs[type_key])} {type_key} functions, expected {num_expected}. Check symbolic module.")
                # Pad with None if needed, although load logic should handle this
                while len(funcs[type_key]) < num_expected:
                    funcs[type_key].append(None)


        return funcs['minors'], funcs['jacobians'], funcs['hessians']

    except ImportError as e:
        logging.error(f"Failed to import module or function: {e}")
        return None, None, None
    except KeyError as e:
        logging.error(f"Configuration missing expected key 'n' or 'global_data': {e}")
        return None, None, None
    except Exception as e:
        logging.exception("An unexpected error occurred during function loading:")
        return None, None, None


def build_matrix_constraints(config):
    """Builds the linear constraints for matrix row sums."""
    try:
        n = config['global_data']['n']
        num_variables = comb(n, 2)
        A = np.zeros((n, num_variables))
        m = 0
        idx = 0
        for i in range(n):
            for j in range(i + 1, n):
                A[i, idx] = 1
                A[j, idx] = 1
                idx += 1

        # Constraint: sum of off-diagonal elements in each row <= 1
        # Since diagonal P_ii = 1 - sum(P_ij for j!=i), this ensures P_ii >= 0.
        # The upper bound ensures row sums don't exceed 1. Variables bounded >= 0.
        # lb=0 ensures row sums are non-negative (implicit via variable bounds)
        # ub=1 ensures row sums are <= 1
        return LinearConstraint(A, np.zeros(n), np.ones(n))
    except KeyError as e:
        logging.error(f"Config missing 'n' or 'global_data' for matrix constraints: {e}")
        return None
    except Exception as e:
        logging.exception("Error building matrix constraints:")
        return None

def run_function_with_const(
    loc,
    constraints,
    funcs_minors,
    funcs_jacobians,
    config,
    func_index_for_log="unknown",
    run_count=0
):
    """
    Runs scipy.optimize.minimize with 'SLSQP', attempting multiple
    random starting points if the first fails.
    """
    try:
        n = config['global_data']['n']
        num_variables = comb(n, 2)
        opt_params = config.get('optimizer_params', {})
        g_data = config.get('global_data', {})

        tol = opt_params.get('tol', g_data.get('tol', 1e-6))
        maxiter = opt_params.get('maxiter', g_data.get('maxiter', 100))
        attempts = opt_params.get('attempts', g_data.get('attempts', 5))

<<<<<<< HEAD
        logging.debug(
            f"Minimize ('SLSQP') Params: ftol={tol}, maxiter={maxiter}, attempts={attempts}"
        )
=======
        # Get other params or use scipy defaults by omitting them
        mutation = tuple(opt_params.get('mutation', (0.5, 1.0))) # Ensure tuple
        recombination = opt_params.get('recombination', 0.7)
        strategy = opt_params.get('strategy', 'best1bin')
        init_method = opt_params.get('init', g_data.get('init', 'halton')) # Allow overriding default
        attempts = opt_params.get('attempts', 5)
>>>>>>> bcf4bd0c

    except KeyError as e:
        logging.error(f"Config missing key for run_function_with_const setup: {e}")
        return None
    except Exception as e:
        logging.exception(f"Error setting up minimize parameters:")
        return None

    # --- Prepare unchanging parts for minimize ---
    obj_func = funcs_minors[loc]
    bounds = Bounds([0.0] * num_variables, [1.0] * num_variables)
    jac = funcs_jacobians[loc] if funcs_jacobians and loc < len(funcs_jacobians) else None

    if jac is None:
         logging.error(f"Jacobian for objective function index {loc} not available for run {run_count}. SLSQP cannot proceed.")
         return None

    func_name = f"S{loc+1}" if loc < n else f"-S{loc-n+1}"

    last_result = None
    for i in range(attempts):
        x0 = np.random.rand(num_variables)
        logging.debug(f"Starting minimize attempt {i+1}/{attempts} for {func_name} (run={run_count}) with new x0.")

        try:
            result = minimize(
                obj_func,
                x0,
                method='SLSQP',
                jac=jac,
                constraints=constraints, 
                bounds=bounds,
                options={
                    'maxiter': maxiter,
                    'ftol': tol,
                    'disp': False
                    }
            )
            last_result = result

            if result.success:
                logging.info(f"Optimization successful for {func_name} run={run_count} on attempt {i+1}.")
                logging.debug(f"Success Result:\n{result}")
                return result
            else:
                # SLSQP failure messages can be informative
                logging.debug(f"Failure Result (Attempt {i+1}):\n{result}")

        except (ValueError, TypeError) as e:
             logging.exception(f"Error during minimize attempt {i+1} for {func_name} run={run_count}: {e}. Check function/jacobian.")
             last_result = None
        except Exception as e:
             logging.exception(f"Unexpected Error in minimize attempt {i+1} for {func_name} run={run_count}:")
             last_result = None

    logging.error(f"Optimization failed for {func_name} run={run_count} after {attempts} attempts.")
    if last_result is None:
        logging.error(f"All attempts failed critically (e.g., function evaluation errors) for {func_name} run={run_count}.")
    return last_result


def optimize_func(loc, funcs_minors, funcs_jacobians, funcs_hessians, config, eqs=[], count=0):
    """Wrapper to set up constraints and call the optimizer."""
    try:
        n = config['global_data']['n']
        tol = config['global_data']['tol']
    except KeyError as e:
        logging.error(f"Config missing key for optimize_func: {e}")
        return None

    func_name = f"S{loc+1}" if loc < n else f"-S{loc-n+1}"

    constraints_list = []
    # --- Nonlinear constraints from 'eqs' argument ---
    if eqs:
        for i, eq in enumerate(eqs):
            eq_func_idx, eq_target_val = eq[0], eq[1]
            logging.debug(f"Adding NonlinearConstraint for S{eq_func_idx+1 if eq_func_idx < n else -(eq_func_idx-n+1)} = {eq_target_val:.4f} +/- {tol:.1e}")

            if 0 <= eq_func_idx < len(funcs_minors):
                nlc_func = lambda x, idx=eq_func_idx: funcs_minors[idx](x)
                nlc_jac = funcs_jacobians[eq_func_idx] if funcs_jacobians and 0 <= eq_func_idx < len(funcs_jacobians) else '2-point'

                if not callable(nlc_jac):
                     logging.warning(f"Jacobian for constraint index {eq_func_idx} invalid or unavailable. Using '2-point' finite difference.")
                     nlc_jac = '2-point'
                else:
                     logging.debug(f"Using provided Jacobian for constraint {eq_func_idx}.")

                constraints_list.append(NonlinearConstraint(
                    nlc_func,
                    lb=eq_target_val - tol,
                    ub=eq_target_val + tol,
                    jac=nlc_jac
                ))
            else:
                 logging.error(f"Constraint function index {eq_func_idx} is out of bounds. Skipping constraint.")

    # --- Linear constraints ---
    linear_constraints = build_matrix_constraints(config)
    if linear_constraints:
        constraints_list.append(linear_constraints)
    else:
<<<<<<< HEAD
        logging.error("Failed to build linear matrix constraints for run {count}! Optimization might fail or give invalid results.")

    return run_function_with_const(
        loc,
        constraints_list,
        funcs_minors,
        funcs_jacobians,
        config,
        func_index_for_log=func_name,
        run_count=count
    )
=======
        logging.error("Failed to build linear constraints, proceeding without them.")

    return run_function_with_const(loc, constraints_list, funcs_minors, config, func_index_for_log=func_name, run_count=count)
>>>>>>> bcf4bd0c


def build_XY_mesh(x_values, min_y_results, max_y_results, config):
    """Builds X and Y mesh points."""
    logging.info("Building XY mesh...")
    try:
        points_dim = config['global_data']['points_dim']
        num_y_points = points_dim[1] if len(points_dim) > 1 else 10
    except KeyError as e:
        logging.error(f"Config missing key for build_XY_mesh: {e}")
        return None, None
    except IndexError:
        logging.error(f"points_dim config is too short for XY mesh: {points_dim}")
        return None, None

    X_mesh, Y_mesh = [], []
    logging.debug(f"Generating {num_y_points} points in Y dim for each X.")

    for i in range(len(x_values)):
        min_y = min_y_results[i]
        max_y = max_y_results[i]
        # Check if results are valid OptimizeResult objects and have 'fun'
        if min_y is None or max_y is None or not hasattr(min_y, 'fun') or not hasattr(max_y, 'fun') or min_y.fun is None or max_y.fun is None:
             logging.warning(f"Missing valid min/max Y result data at index {i} for X={x_values[i]}. Skipping.")
             continue
        min_y_val, max_y_val = min_y.fun, max_y.fun * -1 # Correct max value (was minimized negative)

        # Ensure min <= max after potential floating point inaccuracies
        if min_y_val > max_y_val:
            if np.isclose(min_y_val, max_y_val):
                 min_y_val = max_y_val # Force equality if close
            else:
                 logging.warning(f"Corrected Max Y ({max_y_val:.4f}) < Min Y ({min_y_val:.4f}) at X={x_values[i]:.4f}. Using bounds anyway.")

        if np.isclose(min_y_val, max_y_val): y_vals = np.full(num_y_points, min_y_val)
        elif num_y_points >= 2: y_vals = np.linspace(min_y_val, max_y_val, num_y_points)
        elif num_y_points == 1: y_vals = np.array([(min_y_val + max_y_val) / 2.0]) # Midpoint if 1 point requested
        else: y_vals = np.array([]) # No points if num_y_points is 0 or less


        if y_vals.size > 0:
             X_mesh.append(np.full_like(y_vals, x_values[i]))
             Y_mesh.append(y_vals)

    if not X_mesh:
         logging.warning("XY Mesh generation yielded no points.")
         return None, None
    final_X, final_Y = np.concatenate(X_mesh), np.concatenate(Y_mesh)
    logging.info(f"Built XY mesh with {len(final_X)} points.")
    return final_X, final_Y


def build_XYZ_mesh(X, Y, Z_min_results, Z_max_results, config):
    """Builds X, Y, and Z mesh points."""
    logging.info("Building XYZ mesh...")
    try:
        points_dim = config['global_data']['points_dim']
        num_z_points = points_dim[2] if len(points_dim) > 2 else 10
    except KeyError as e:
        logging.error(f"Config missing key for build_XYZ_mesh: {e}")
        return None, None, None
    except IndexError:
        logging.error(f"points_dim config is too short for XYZ mesh: {points_dim}")
        return None, None, None

    X_mesh, Y_mesh, Z_mesh = [], [], []
    logging.debug(f"Generating {num_z_points} points in Z dim for each (X,Y).")

    for i in range(len(X)):
        min_z = Z_min_results[i]
        max_z = Z_max_results[i]
        # Check if results are valid OptimizeResult objects and have 'fun'
        if min_z is None or max_z is None or not hasattr(min_z, 'fun') or not hasattr(max_z, 'fun') or min_z.fun is None or max_z.fun is None:
            logging.warning(f"Missing valid min/max Z result data at index {i} for (X,Y)=({X[i]:.4f},{Y[i]:.4f}). Skipping.")
            continue
        min_z_val, max_z_val = min_z.fun, max_z.fun * -1 # Correct max value

        # Ensure min <= max after potential floating point inaccuracies
        if min_z_val > max_z_val:
             if np.isclose(min_z_val, max_z_val):
                 min_z_val = max_z_val # Force equality if close
             else:
                 logging.warning(f"Corrected Max Z ({max_z_val:.4f}) < Min Z ({min_z_val:.4f}) at (X,Y)=({X[i]:.4f},{Y[i]:.4f}). Using bounds anyway.")
                 # Optional: Swap them if strict ordering is needed downstream
                 # min_z_val, max_z_val = max_z_val, min_z_val

        if np.isclose(min_z_val, max_z_val): z_vals = np.full(num_z_points, min_z_val)
        elif num_z_points >= 2: z_vals = np.linspace(min_z_val, max_z_val, num_z_points)
        elif num_z_points == 1: z_vals = np.array([(min_z_val + max_z_val) / 2.0]) # Midpoint if 1 point requested
        else: z_vals = np.array([]) # No points if num_z_points is 0 or less

        if z_vals.size > 0:
             X_mesh.append(np.full_like(z_vals, X[i]))
             Y_mesh.append(np.full_like(z_vals, Y[i]))
             Z_mesh.append(z_vals)

    if not X_mesh:
         logging.warning("XYZ Mesh generation yielded no points.")
         return None, None, None
    final_X, final_Y, final_Z = np.concatenate(X_mesh), np.concatenate(Y_mesh), np.concatenate(Z_mesh)
    logging.info(f"Built XYZ mesh with {len(final_X)} points.")
    return final_X, final_Y, final_Z


# Modified Wrapper for parallel execution of optimize_func
def _optimize_func_parallel_wrapper(args):
    # Unpack hessians as well
    loc, funcs_minors, funcs_jacobians, funcs_hessians, config, eqs, count = args
    # Pass hessians to optimize_func
    return optimize_func(loc, funcs_minors, funcs_jacobians, funcs_hessians, config, eqs, count)

# Modified to include hessians in args
def optimize_first_func(funcs_minors, funcs_jacobians, funcs_hessians, config, constraint_func_idx, optimize_func_idx):
    """Optimizes S_k2 constrained by S_k1, running min/max concurrently."""
    try:
        n = config['global_data']['n']
        points_dim = config['global_data']['points_dim']
        num_x_points = points_dim[0] if len(points_dim) > 0 else 10
        num_workers = config['global_data'].get('num_workers', None) # Get num_workers for Pool
    except KeyError as e:
        logging.error(f"Config missing key for optimize_first_func: {e}")
        return None, None, None
    except IndexError:
        logging.error(f"points_dim config is too short for optimize_first_func: {points_dim}")
        return None, None, None

    # Ensure num_x_points is at least 2 for linspace to work as expected unless explicitly 1
    if num_x_points < 1:
        logging.warning(f"num_x_points ({num_x_points}) is less than 1, setting to 1.")
        num_x_points = 1
    elif num_x_points == 1:
         x_values = np.array([config['global_data'].get('single_x_value', n / 2.0)]) # Default to midpoint if only 1 point
         logging.info(f"Running Stage 1 for single X value: {x_values[0]:.4f}")
    else:
        x_min = config['global_data'].get('x_min', 0.0) # Allow specifying range
        x_max = config['global_data'].get('x_max', float(n))
        x_values = np.linspace(x_min, x_max, num_x_points)
        logging.info(f"Running Stage 1 for {num_x_points} X values from {x_min:.4f} to {x_max:.4f}")


    min_opt_loc = optimize_func_idx
    max_opt_loc = optimize_func_idx + n

    # Pack arguments including funcs_hessians
    all_args = []
    for i, x_val in enumerate(x_values):
        constraints = [[constraint_func_idx, x_val]]
        # Args: loc, funcs_minors, funcs_jacobians, funcs_hessians, config, eqs, count
        all_args.append((min_opt_loc, funcs_minors, funcs_jacobians, funcs_hessians, config, constraints, i*2))
        all_args.append((max_opt_loc, funcs_minors, funcs_jacobians, funcs_hessians, config, constraints, i*2+1))

    all_results = []
    num_tasks = len(all_args)
    logging.info(f"Starting parallel optimization Stage 1 ({num_tasks} tasks: min/max pairs for {len(x_values)} X values)... using {num_workers or 'default'} workers.")
    start_time = time.perf_counter()
    try:
        # Use specified number of workers if provided
        with Pool(nodes=num_workers) as pool:
            # Consider adjusting chunksize based on task duration vs overhead
            all_results = list(pool.imap(_optimize_func_parallel_wrapper, all_args, chunksize=1))
        end_time = time.perf_counter()
        logging.info(f"Finished Stage 1 parallel execution in {end_time - start_time:.4f} seconds.")
    except Exception as e:
        logging.exception("Error during parallel processing in optimize_first_func:")
        # Attempt to salvage any results obtained before the error
        # This might depend on the specifics of pathos/Pool behavior on error

    # Process the combined results list, separating min and max
    min_y_results = []
    max_y_results = []
    expected_results_count = 2 * len(x_values)
    if len(all_results) == expected_results_count:
        for i in range(0, expected_results_count, 2):
            # Assuming map preserves order: result[i] is min, result[i+1] is max
            min_y_results.append(all_results[i])
            max_y_results.append(all_results[i+1])
        logging.info(f"Successfully processed {len(min_y_results)} min/max pairs for Stage 1.")
    else:
        # Handle unexpected number of results (e.g., due to errors in tasks)
        logging.error(f"Stage 1 parallel execution returned {len(all_results)} results, expected {expected_results_count}. Pairing available results.")
        # Try to pair results robustly, assuming they might be interleaved if order isn't guaranteed or tasks failed
        temp_results = {arg[-1]: res for arg, res in zip(all_args, all_results) if res is not None} # Map count to result
        for i in range(len(x_values)):
             min_res = temp_results.get(i*2)
             max_res = temp_results.get(i*2+1)
             min_y_results.append(min_res) # Append None if missing
             max_y_results.append(max_res) # Append None if missing

        num_pairs_found = sum(1 for min_r, max_r in zip(min_y_results, max_y_results) if min_r is not None and max_r is not None)
        num_total_processed = sum(1 for r in min_y_results + max_y_results if r is not None)
        logging.warning(f"Processed {num_total_processed} individual results, forming {num_pairs_found} complete min/max pairs for Stage 1.")


    return x_values, min_y_results, max_y_results

# Modified to include hessians in args
def optimize_second_func(X, Y, funcs_minors, funcs_jacobians, funcs_hessians, config, constraint_loc_1, constraint_loc_2, func_loc):
    """Optimizes S_k3 constrained by S_k1, S_k2, running min/max concurrently."""
    try:
         n = config['global_data']['n']
         num_workers = config['global_data'].get('num_workers', None) # Get num_workers for Pool
    except KeyError as e:
        logging.error(f"Config missing key for optimize_second_func: {e}")
        return [], []

    if X is None or Y is None or len(X) != len(Y):
        logging.error("Invalid X or Y input provided to optimize_second_func. Aborting Stage 2.")
        return [], []
    if len(X) == 0:
        logging.warning("X and Y inputs for Stage 2 are empty. No optimization tasks to run.")
        return [], []


    total_points = len(X)
    min_opt_loc = func_loc
    max_opt_loc = func_loc + n

    # Prepare arguments for ALL tasks, including hessians
    all_args = []
    for i in range(total_points):
        constraints = [[constraint_loc_1, X[i]], [constraint_loc_2, Y[i]]]
        # Args: loc, funcs_minors, funcs_jacobians, funcs_hessians, config, eqs, count
        all_args.append((min_opt_loc, funcs_minors, funcs_jacobians, funcs_hessians, config, constraints, i*2))
        all_args.append((max_opt_loc, funcs_minors, funcs_jacobians, funcs_hessians, config, constraints, i*2+1))

    all_results = []
    num_tasks = len(all_args)
    logging.info(f"Starting parallel optimization Stage 2 ({num_tasks} tasks: min/max pairs for {total_points} (X,Y) points)... using {num_workers or 'default'} workers.")
    start_time = time.perf_counter()
    try:
        with Pool(nodes=num_workers) as pool:
            all_results = list(pool.imap(_optimize_func_parallel_wrapper, all_args, chunksize=1))
        end_time = time.perf_counter()
        logging.info(f"Finished Stage 2 parallel execution in {end_time - start_time:.4f} seconds.")
    except Exception as e:
        logging.exception("Error during parallel processing in optimize_second_func:")


    # Process the combined results list, separating min and max
    Z_min = []
    Z_max = []
    expected_results_count = 2 * total_points
    if len(all_results) == expected_results_count:
        for i in range(0, expected_results_count, 2):
            Z_min.append(all_results[i])
            Z_max.append(all_results[i+1])
        logging.info(f"Successfully processed {len(Z_min)} min/max pairs for Stage 2.")
    else:
        logging.error(f"Stage 2 parallel execution returned {len(all_results)} results, expected {expected_results_count}. Pairing available results.")
        # Robust pairing
        temp_results = {arg[-1]: res for arg, res in zip(all_args, all_results) if res is not None} # Map count to result
        for i in range(total_points):
             min_res = temp_results.get(i*2)
             max_res = temp_results.get(i*2+1)
             Z_min.append(min_res) # Append None if missing
             Z_max.append(max_res) # Append None if missing

        num_pairs_found = sum(1 for min_r, max_r in zip(Z_min, Z_max) if min_r is not None and max_r is not None)
        num_total_processed = sum(1 for r in Z_min + Z_max if r is not None)
        logging.warning(f"Processed {num_total_processed} individual results, forming {num_pairs_found} complete min/max pairs for Stage 2.")


    return Z_min, Z_max

# Modified to include hessians in args
def optimize_third_func(X, Y, Z, funcs_minors, funcs_jacobians, funcs_hessians, config, constraint_loc_1, constraint_loc_2, constraint_loc_3, func_loc):
    """Optimizes S_k4 constrained by S_k1, S_k2, S_k3, running min/max concurrently."""
    try:
         n = config['global_data']['n']
         num_workers = config['global_data'].get('num_workers', None) # Get num_workers for Pool
    except KeyError as e:
        logging.error(f"Config missing key for optimize_third_func: {e}")
        return [], []

    if X is None or Y is None or Z is None or not (len(X) == len(Y) == len(Z)):
        logging.error("Invalid X, Y, or Z input provided to optimize_third_func. Aborting Stage 3.")
        return [], []
    if len(X) == 0:
        logging.warning("X, Y, Z inputs for Stage 3 are empty. No optimization tasks to run.")
        return [], []

    total_points = len(X)
    min_opt_loc = func_loc
    max_opt_loc = func_loc + n

    all_args = []
    for i in range(total_points):
        constraints = [[constraint_loc_1, X[i]], [constraint_loc_2, Y[i]], [constraint_loc_3, Z[i]]]
        all_args.append((min_opt_loc, funcs_minors, funcs_jacobians, funcs_hessians, config, constraints, i*2))
        all_args.append((max_opt_loc, funcs_minors, funcs_jacobians, funcs_hessians, config, constraints, i*2+1))

    all_results = []
    num_tasks = len(all_args)
    logging.info(f"Starting parallel optimization Stage 3 ({num_tasks} tasks: min/max pairs for {total_points} (X,Y,Z) points)... using {num_workers or 'default'} workers.")
    start_time = time.perf_counter()
    try:
        with Pool(nodes=num_workers) as pool:
            all_results = list(pool.imap(_optimize_func_parallel_wrapper, all_args, chunksize=1))
        end_time = time.perf_counter()
        logging.info(f"Finished Stage 3 parallel execution in {end_time - start_time:.4f} seconds.")
    except Exception as e:
        logging.exception("Error during parallel processing in optimize_third_func:")

    # Process the combined results list, separating min and max
    W_min = []
    W_max = []
    expected_results_count = 2 * total_points
    if len(all_results) == expected_results_count:
        for i in range(0, expected_results_count, 2):
            W_min.append(all_results[i])
            W_max.append(all_results[i+1])
        logging.info(f"Successfully processed {len(W_min)} min/max pairs for Stage 3.")
    else:
        logging.error(f"Stage 3 parallel execution returned {len(all_results)} results, expected {expected_results_count}. Pairing available results.")
         # Robust pairing
        temp_results = {arg[-1]: res for arg, res in zip(all_args, all_results) if res is not None} # Map count to result
        for i in range(total_points):
             min_res = temp_results.get(i*2)
             max_res = temp_results.get(i*2+1)
             W_min.append(min_res) # Append None if missing
             W_max.append(max_res) # Append None if missing

        num_pairs_found = sum(1 for min_r, max_r in zip(W_min, W_max) if min_r is not None and max_r is not None)
        num_total_processed = sum(1 for r in W_min + W_max if r is not None)
        logging.warning(f"Processed {num_total_processed} individual results, forming {num_pairs_found} complete min/max pairs for Stage 3.")


    return W_min, W_max


def process_optimization_result(result, result_type, constraint_labels, optimized_label):
    """Helper to create the labeled dictionary from an optimization result."""
    # Check if result is None or lacks necessary attributes
    if result is None or not hasattr(result, 'success') or not hasattr(result, 'fun') or result.fun is None:
        logging.warning(f"Skipping invalid/incomplete optimization result during processing for {result_type} {optimized_label} with constraints {constraint_labels}.")
        return None

    optimized_value = result.fun
    # Correct max value (we minimize the negative function for maximization)
    if result_type == "max":
        optimized_value *= -1

    # Check for solution vector 'x'
    if not hasattr(result, 'x') or result.x is None:
         logging.warning(f"Result object missing valid 'x' attribute for {result_type} {optimized_label}. Cannot save matrix.")
         matrix_data = None
    else:
         # Ensure 'x' is converted to a list for JSON serialization
         matrix_data = result.x.tolist() if isinstance(result.x, np.ndarray) else list(result.x)

    # Get message, ensuring it's a string
    message = str(getattr(result, 'message', 'No message provided'))


    data_dict = {
        "type": result_type,
        **constraint_labels, # Unpack constraint key-value pairs
        optimized_label: optimized_value,
        "success": bool(result.success), # Ensure boolean
        "message": message,
        "matrix": matrix_data # Can be None if 'x' was missing
    }
    return data_dict

# Main workflow modified to pass hessians
def run_optimization(config):
    """Main optimization workflow called by main.py"""
    logging.info("Starting optimization process...")
    start_overall_time = time.perf_counter()

    funcs_minors, funcs_jacobians, funcs_hessians = load_optimization_functions(config)
    # Check if essential functions (minors, jacobians) loaded
    if funcs_minors is None or funcs_jacobians is None:
        logging.error("Failed to load essential optimization functions (minors/jacobians). Aborting optimization.")
        return 1 # Indicate failure
    if funcs_hessians is None:
         logging.warning("Hessian functions failed to load. Optimizer will approximate.")
         # Proceed, but trust-constr will approximate Hessians


    try:
        funcs_to_optimize = config['global_data']['funcs_to_optimize']
        if not isinstance(funcs_to_optimize, list) or len(funcs_to_optimize) < 2:
            logging.error("Config 'funcs_to_optimize' must be a list with at least 2 function indices (e.g., [1, 2]).")
            return 1
        # Convert 1-based Sk index from config to 0-based list index
        s_indices = [f-1 for f in funcs_to_optimize] # Store original 1-based for labels
        constraint_indices = [f-1 for f in funcs_to_optimize] # 0-based for list access
        logging.info(f"Optimization plan: Constraint order S{funcs_to_optimize}, Indices {constraint_indices}")
    except KeyError as e:
        logging.error(f"Config missing key for optimization setup: {e}")
        return 1
    except Exception as e:
         logging.exception(f"Error processing 'funcs_to_optimize' from config:")
         return 1


    all_results_dicts = []
    last_stage_success = False
    x_values_stage1, y_min_results_stage1, y_max_results_stage1 = None, None, None
    x_mesh_stage2, y_mesh_stage2 = None, None
    z_min_results_stage2, z_max_results_stage2 = None, None
    x_mesh_stage3, y_mesh_stage3, z_mesh_stage3 = None, None, None
    w_min_results_stage3, w_max_results_stage3 = None, None


    # --- Stage 1 ---
    constraint1_idx = constraint_indices[0]
    optimize1_idx = constraint_indices[1]
    label_constraint1 = f"S{funcs_to_optimize[0]}_constraint"
    label_optimize1 = f"S{funcs_to_optimize[1]}_optimized"
    logging.info(f"--- Running Stage 1 ({label_optimize1} constrained by {label_constraint1}) ---")
    stage1_start = time.perf_counter()
    x_values_stage1, y_min_results_stage1, y_max_results_stage1 = optimize_first_func(
        funcs_minors, funcs_jacobians, funcs_hessians, config, constraint1_idx, optimize1_idx
    )
    logging.info(f"--- Stage 1 finished in {time.perf_counter() - stage1_start:.4f} seconds ---")

    current_stage_results = []
    if x_values_stage1 is not None and y_min_results_stage1 is not None and y_max_results_stage1 is not None:
        # Check lengths match before processing
        if not (len(x_values_stage1) == len(y_min_results_stage1) == len(y_max_results_stage1)):
             logging.error(f"Mismatched result lengths in Stage 1: X({len(x_values_stage1)}), Ymin({len(y_min_results_stage1)}), Ymax({len(y_max_results_stage1)})")
        else:
             for i in range(len(x_values_stage1)):
                 constraints = {label_constraint1: x_values_stage1[i]}
                 min_dict = process_optimization_result(y_min_results_stage1[i], "min", constraints, label_optimize1)
                 max_dict = process_optimization_result(y_max_results_stage1[i], "max", constraints, label_optimize1)
                 if min_dict: current_stage_results.append(min_dict)
                 if max_dict: current_stage_results.append(max_dict)

    if not current_stage_results:
        logging.error("Stage 1 yielded no valid processed results. Aborting.")
        return 1 # Critical failure if first stage yields nothing
    all_results_dicts = current_stage_results
    last_stage_success = True # Mark success


    # --- Stage 2 ---
    if len(funcs_to_optimize) >= 3:
        last_stage_success = False # Reset for this stage
        constraint2_idx = constraint_indices[1]
        optimize2_idx = constraint_indices[2]
        label_constraint2 = f"S{funcs_to_optimize[1]}_constraint"
        label_optimize2 = f"S{funcs_to_optimize[2]}_optimized"
        logging.info(f"--- Running Stage 2 ({label_optimize2} constrained by {label_constraint1}, {label_constraint2}) ---")
        stage2_start = time.perf_counter()
        # Build mesh based on Stage 1 results
        x_mesh_stage2, y_mesh_stage2 = build_XY_mesh(x_values_stage1, y_min_results_stage1, y_max_results_stage1, config)

        if x_mesh_stage2 is None or y_mesh_stage2 is None:
            logging.error("Failed to build XY mesh for Stage 2. Cannot proceed with Stage 2.")
        else:
            z_min_results_stage2, z_max_results_stage2 = optimize_second_func(
                x_mesh_stage2, y_mesh_stage2, funcs_minors, funcs_jacobians, funcs_hessians, config,
                constraint1_idx, constraint2_idx, optimize2_idx
            )
            logging.info(f"--- Stage 2 finished in {time.perf_counter() - stage2_start:.4f} seconds ---")

            current_stage_results = []
            if z_min_results_stage2 is not None and z_max_results_stage2 is not None:
                 # Check lengths match
                 if not (len(x_mesh_stage2) == len(y_mesh_stage2) == len(z_min_results_stage2) == len(z_max_results_stage2)):
                       logging.error(f"Mismatched result lengths in Stage 2 processing: XY({len(x_mesh_stage2)}), Zmin({len(z_min_results_stage2)}), Zmax({len(z_max_results_stage2)})")
                 else:
                     for i in range(len(x_mesh_stage2)):
                         constraints = {label_constraint1: x_mesh_stage2[i], label_constraint2: y_mesh_stage2[i]}
                         min_dict = process_optimization_result(z_min_results_stage2[i], "min", constraints, label_optimize2)
                         max_dict = process_optimization_result(z_max_results_stage2[i], "max", constraints, label_optimize2)
                         if min_dict: current_stage_results.append(min_dict)
                         if max_dict: current_stage_results.append(max_dict)

            if current_stage_results:
                all_results_dicts = current_stage_results # Replace with Stage 2 results
                last_stage_success = True
            else:
                 logging.error("Stage 2 yielded no valid processed results.")
                 # Keep Stage 1 results in all_results_dicts if Stage 2 fails


    # --- Stage 3 ---
    if len(funcs_to_optimize) >= 4:
         last_stage_success = False # Reset
         constraint3_idx = constraint_indices[2]
         optimize3_idx = constraint_indices[3]
         label_constraint3 = f"S{funcs_to_optimize[2]}_constraint"
         label_optimize3 = f"S{funcs_to_optimize[3]}_optimized"
         logging.info(f"--- Running Stage 3 ({label_optimize3} constrained by {label_constraint1}, {label_constraint2}, {label_constraint3}) ---")
         stage3_start = time.perf_counter()

         # Check if inputs from Stage 2 are available
         if x_mesh_stage2 is None or y_mesh_stage2 is None or z_min_results_stage2 is None or z_max_results_stage2 is None:
              logging.error("Skipping Stage 3 due to missing or failed inputs from Stage 2.")
         else:
             x_mesh_stage3, y_mesh_stage3, z_mesh_stage3 = build_XYZ_mesh(
                 x_mesh_stage2, y_mesh_stage2, z_min_results_stage2, z_max_results_stage2, config
                 )
             if x_mesh_stage3 is None or y_mesh_stage3 is None or z_mesh_stage3 is None:
                 logging.error("Failed to build XYZ mesh for Stage 3. Cannot proceed.")
             else:
                w_min_results_stage3, w_max_results_stage3 = optimize_third_func(
                    x_mesh_stage3, y_mesh_stage3, z_mesh_stage3, funcs_minors, funcs_jacobians, funcs_hessians, config,
                    constraint1_idx, constraint2_idx, constraint3_idx, optimize3_idx
                )
                logging.info(f"--- Stage 3 finished in {time.perf_counter() - stage3_start:.4f} seconds ---")

                current_stage_results = []
                if w_min_results_stage3 is not None and w_max_results_stage3 is not None:
                    # Check lengths match
                     if not (len(x_mesh_stage3) == len(y_mesh_stage3) == len(z_mesh_stage3) == len(w_min_results_stage3) == len(w_max_results_stage3)):
                         logging.error(f"Mismatched result lengths in Stage 3 processing: XYZ({len(x_mesh_stage3)}), Wmin({len(w_min_results_stage3)}), Wmax({len(w_max_results_stage3)})")
                     else:
                         for i in range(len(x_mesh_stage3)):
                             constraints = {
                                 label_constraint1: x_mesh_stage3[i],
                                 label_constraint2: y_mesh_stage3[i],
                                 label_constraint3: z_mesh_stage3[i]
                             }
                             min_dict = process_optimization_result(w_min_results_stage3[i], "min", constraints, label_optimize3)
                             max_dict = process_optimization_result(w_max_results_stage3[i], "max", constraints, label_optimize3)
                             if min_dict: current_stage_results.append(min_dict)
                             if max_dict: current_stage_results.append(max_dict)

                if current_stage_results:
                     all_results_dicts = current_stage_results # Replace with Stage 3 results
                     last_stage_success = True
                else:
                     logging.error("Stage 3 yielded no valid processed results.")
                     # Keep results from previous successful stage


    # --- Save Results ---
    if all_results_dicts: # Save if any results were generated
        output_filename = file_utils.build_file_name(config, is_coef=True) # Assumes build_file_name exists
        save_success = file_utils.save_results(all_results_dicts, output_filename) # Assumes save_results exists

        total_time = time.perf_counter() - start_overall_time
        if save_success:
            if last_stage_success:
                 logging.info(f"Optimization completed and results saved successfully to {output_filename}. Total time: {total_time:.4f} seconds.")
                 return 0 # Indicate full success
            else:
                 logging.warning(f"Optimization completed but the last stage did not yield results. Saving results from the last successful stage to {output_filename}. Total time: {total_time:.4f} seconds.")
                 return 1 # Indicate partial success/last stage failure
        else:
             logging.error(f"Failed to save optimization results to {output_filename}. Total time: {total_time:.4f} seconds.")
             return 1 # Indicate failure (save failed)
    else:
        total_time = time.perf_counter() - start_overall_time
        logging.error(f"No valid optimization results were generated to save. Total time: {total_time:.4f} seconds.")
        return 1 # Indicate failure (no results)<|MERGE_RESOLUTION|>--- conflicted
+++ resolved
@@ -130,18 +130,9 @@
         maxiter = opt_params.get('maxiter', g_data.get('maxiter', 100))
         attempts = opt_params.get('attempts', g_data.get('attempts', 5))
 
-<<<<<<< HEAD
         logging.debug(
             f"Minimize ('SLSQP') Params: ftol={tol}, maxiter={maxiter}, attempts={attempts}"
         )
-=======
-        # Get other params or use scipy defaults by omitting them
-        mutation = tuple(opt_params.get('mutation', (0.5, 1.0))) # Ensure tuple
-        recombination = opt_params.get('recombination', 0.7)
-        strategy = opt_params.get('strategy', 'best1bin')
-        init_method = opt_params.get('init', g_data.get('init', 'halton')) # Allow overriding default
-        attempts = opt_params.get('attempts', 5)
->>>>>>> bcf4bd0c
 
     except KeyError as e:
         logging.error(f"Config missing key for run_function_with_const setup: {e}")
@@ -245,7 +236,6 @@
     if linear_constraints:
         constraints_list.append(linear_constraints)
     else:
-<<<<<<< HEAD
         logging.error("Failed to build linear matrix constraints for run {count}! Optimization might fail or give invalid results.")
 
     return run_function_with_const(
@@ -257,11 +247,6 @@
         func_index_for_log=func_name,
         run_count=count
     )
-=======
-        logging.error("Failed to build linear constraints, proceeding without them.")
-
-    return run_function_with_const(loc, constraints_list, funcs_minors, config, func_index_for_log=func_name, run_count=count)
->>>>>>> bcf4bd0c
 
 
 def build_XY_mesh(x_values, min_y_results, max_y_results, config):

[global_data]
# n represents the size of matrices you are working with.
<<<<<<< HEAD
n = 4
tol = 1e-5
# points_dim represents the dimension of coefficient points desired.
# To get the full dimension of a given n value there needs to be n-2 entries.
points_dim = [100, 100]
=======
n = 5
tol = 1e-2
# points_dim represents the dimension of coefficient points desired.
# To get the full dimension of a given n value there needs to be n-2 entries.
points_dim = [100,100]
>>>>>>> bcf4bd0c
# funcs_to_optimize is an array that tries to minimize functions in order given.
# Right now the first function used is always the trace. So 2 entries in the array will
# give 3d data. Right now this is restricted to 3d data.
funcs_to_optimize = [1, 2, 3]

[optimizer_params]
popsize_k = 7
recombination = 0.7
strategy = 'best1bin'
atol = 1e-8
tol = 1e-5
maxiter = 100000
<<<<<<< HEAD
popsize_multiplier = 7 # k value for popsize = k * num_vars
attempts = 1000
=======
popsize_multiplier = 10 # k value for popsize = k * num_vars
attempts = 10
>>>>>>> bcf4bd0c
<|MERGE_RESOLUTION|>--- conflicted
+++ resolved
@@ -1,21 +1,14 @@
 [global_data]
 # n represents the size of matrices you are working with.
-<<<<<<< HEAD
 n = 4
 tol = 1e-5
 # points_dim represents the dimension of coefficient points desired.
 # To get the full dimension of a given n value there needs to be n-2 entries.
 points_dim = [100, 100]
-=======
-n = 5
-tol = 1e-2
-# points_dim represents the dimension of coefficient points desired.
-# To get the full dimension of a given n value there needs to be n-2 entries.
-points_dim = [100,100]
->>>>>>> bcf4bd0c
 # funcs_to_optimize is an array that tries to minimize functions in order given.
 # Right now the first function used is always the trace. So 2 entries in the array will
 # give 3d data. Right now this is restricted to 3d data.
+funcs_to_optimize = [1, 2, 3]
 funcs_to_optimize = [1, 2, 3]
 
 [optimizer_params]
@@ -25,10 +18,5 @@
 atol = 1e-8
 tol = 1e-5
 maxiter = 100000
-<<<<<<< HEAD
 popsize_multiplier = 7 # k value for popsize = k * num_vars
-attempts = 1000
-=======
-popsize_multiplier = 10 # k value for popsize = k * num_vars
-attempts = 10
->>>>>>> bcf4bd0c
+attempts = 1000